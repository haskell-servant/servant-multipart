--- conflicted
+++ resolved
@@ -37,28 +37,16 @@
 
   -- other dependencies
   build-depends:
-<<<<<<< HEAD
-      http-media          >=0.7.1.3  && <0.8
+      http-media          >=0.7.1.3  && <0.9
     , lens                >=4.17     && <4.18
     , resourcet           >=1.2.2    && <1.3
-    , servant             >=0.16     && <0.17
+    , servant             >=0.15     && <0.17
+    , servant-client-core >= 0.16    && <0.17
     , servant-docs        >=0.10     && <0.15
     , servant-foreign     >=0.15     && <0.16
     , servant-server      >=0.15     && <0.17
-    , servant-client-core >= 0.16    && <0.17
     , wai                 >=3.2.1.2  && <3.3
     , wai-extra           >=3.0.24.3 && <3.1
-=======
-      http-media       >=0.7.1.3  && <0.9
-    , lens             >=4.17     && <4.18
-    , resourcet        >=1.2.2    && <1.3
-    , servant          >=0.15     && <0.17
-    , servant-docs     >=0.10     && <0.15
-    , servant-foreign  >=0.15     && <0.16
-    , servant-server   >=0.15     && <0.17
-    , wai              >=3.2.1.2  && <3.3
-    , wai-extra        >=3.0.24.3 && <3.1
->>>>>>> 8e9ead45
 
 test-suite upload
   type:             exitcode-stdio-1.0
